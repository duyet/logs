--- conflicted
+++ resolved
@@ -27,11 +27,7 @@
         'setProjectId' in adapter &&
         typeof adapter.setProjectId === 'function'
       ) {
-<<<<<<< HEAD
-        (adapter.setProjectId as (id: string | undefined) => void)(projectId);
-=======
         (adapter.setProjectId as (id?: string) => void)(projectId);
->>>>>>> c727ae2d
       }
 
       const dataWithProject = projectId
@@ -67,11 +63,7 @@
         'setProjectId' in adapter &&
         typeof adapter.setProjectId === 'function'
       ) {
-<<<<<<< HEAD
-        (adapter.setProjectId as (id: string | undefined) => void)(projectId);
-=======
         (adapter.setProjectId as (id?: string) => void)(projectId);
->>>>>>> c727ae2d
       }
 
       // Don't add project_id to the data for arrays - adapter handles it via setProjectId
